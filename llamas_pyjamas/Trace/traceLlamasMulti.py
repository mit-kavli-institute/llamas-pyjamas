--- conflicted
+++ resolved
@@ -244,12 +244,7 @@
             #these quantities are for debugging the tracing process to generate QA plots, might not be needed later on
             #self.pkht = self.insert_dead_fibers(LUT, self.benchside, pkht)
             #self.orig_pkht = self.pkht
-<<<<<<< HEAD
-            
-            
-=======
-        
->>>>>>> d32405af
+        
             #assert len(self.pkht) == len(self.master_peaks), "Length of peak heights does not match master peaks"
             
             offset, _ = cross_correlate_combs(self.comb, self.master_comb)
