
import os
import sys
from   astropy.io import fits
import scipy
import numpy as np
import json
import time
from datetime import datetime
import psutil
from   matplotlib import pyplot as plt
import traceback
from   pypeit.core.arc import detect_peaks
from   pypeit.core import pydl
from pypeit.core.fitting import iterfit
from   pypeit.core import fitting
from pypeit.bspline.bspline import bspline
import pickle, h5py
import logging
import ray
from typing import List, Set, Dict, Tuple, Optional
import multiprocessing
import argparse
import cloudpickle
from scipy.signal import find_peaks
from llamas_pyjamas.Utils.utils import setup_logger
from llamas_pyjamas.config import BASE_DIR, OUTPUT_DIR, DATA_DIR, LUT_DIR, CALIB_DIR
import pkg_resources
from pathlib import Path
import rpdb


# Enable DEBUG for your specific logger
logger = logging.getLogger(__name__)
logger.setLevel(logging.DEBUG)

# Add timestamp to log filename
timestamp = datetime.now().strftime('%Y%m%d_%H%M%S')
#logger = setup_logger(__name__, f'traceLlamasMulti_{timestamp}.log')


def get_fiber_position(channel:str, benchside: str, fiber: str) -> int:
    json_file = os.path.join(LUT_DIR, 'traceLUT.json')
    with open(json_file, 'r') as f:
        lut = json.load(f)
    
    # Access nested structure: GreenLUT -> 1A -> fiber_number
    position = lut[channel][benchside][str(fiber)]
    return position


def cross_correlate_combs(comb1: np.ndarray, comb2: np.ndarray) -> Tuple[float, np.ndarray]:
    """Cross correlate two combs to find the offset between them."""
    # Normalize combs
    comb1_norm = (comb1 - np.mean(comb1)) / np.std(comb1)
    comb2_norm = (comb2 - np.mean(comb2)) / np.std(comb2)
    # Calculate cross correlation
    correlation = np.correlate(comb1_norm, comb2_norm, mode='full')
    # Find peak of correlation
    max_corr = np.argmax(correlation)
    offset = max_corr - len(comb1) + 1
    return offset, correlation


class TraceLlamas:
    
    def __init__(self, 
                 fitsfile: str,
                 mph: Optional[int] = None,
                 master_trace: Optional[str] = None
                 ):
        
        self.fitsfile = fitsfile
        self.mph = mph
        self.xmin     = 200
        self.fitspace = 10
        self.min_pkheight = 500
        self.window = 11 #can update to 15
        self.offset_cutoff = 3
        

        # 1A    298 (Green) / 298 Blue
        # 1B    300 (Green) / 300 Blue
        # 2A    299 (Green) / 299 Blue - potentially 2 lost fibers (only found one in comb)
        # 2B    297 (Green) / 297 Blue - 1 dead fiber
        # 3A    298 (Green) / 298 Blue
        # 3B    300 (Green) / 300 Blue
        # 4A    300 (Green) / 300 Blue

        return
    
    def insert_dead_fibers(self, LUT, benchside, pkhts):
        dead_fibers = LUT.get('dead_fibers', {}).get(benchside, [])
        dead_fibers = sorted(dead_fibers)

        pkhts = pkhts.tolist()
        
        for fiber in dead_fibers:
            #pos = get_fiber_position(channel, benchside, fiber)
            pkhts.insert(fiber, 0)
        
        return pkhts
    
    
            
    def generate_valleys(self, tslice: float) -> Tuple[np.ndarray, ...]:

        tmp            = detect_peaks(tslice,mpd=2,threshold=10,show=False,valley=True)
        valley_indices = np.ndarray(len(tmp))
        valley_depths  = np.ndarray(len(tmp))
        
        valley_indices = tmp.astype(float)
        valley_depths  = tslice[tmp].astype(float)
        
        invvar         = np.ones(len(tmp))
        
        return valley_indices, valley_depths, invvar
    
    def fit_bspline(self, valley_indices: np.ndarray, valley_depths: np.ndarray, invvar: np.ndarray) -> Tuple[np.ndarray, ...]:
        
        sset = bspline(valley_indices,everyn=2) #pydl.bspline(valley_indices,everyn=2)
        res, yfit = sset.fit(valley_indices, valley_depths, invvar)
        
        y_model = sset.value(self.x_model)[0]
        
        return self.x_model, y_model
    
    
    # takes in location of xwindow, and the y_model which the the dark base level along the comb
    def fit_grid_single(self, xtmp) -> Tuple[float, bspline, int, np.ndarray]:
        
        #defining a new yslice for a given xwindow point
        ytrace = np.median(self.data[:,xtmp.astype(int)-self.window:xtmp.astype(int)+self.window],axis=1)
        #detect the valleys along this new slice
        valleys = detect_peaks(ytrace,mpd=2,show=False,valley=True)
        
        nvalley = len(valleys)

        valley_indices = valleys.astype(float)
        valley_depths  = ytrace[valleys].astype(float)
        invvar         = np.ones(nvalley)
        

        sset = bspline(valley_indices,everyn=2)
            
        res, yfit = sset.fit(valley_indices, valley_depths, invvar)
        y_model = sset.value(self.x_model)[0]
        comb = ytrace.astype(float)-y_model
        
        return comb, sset, res, yfit
    
    def find_comb(self, rownum=None):
        try:
            # When in doubt, extract in the middle
            if (rownum == None):
                rownum = int(self.naxis1/2)

            rownum = int(rownum)

            #straight up to _+ 15 pixels on either side
            tslice = np.median(self.data[:,rownum-5:rownum+4],axis=1).astype(float)
            valley_indices, valley_depths, invvar = self.generate_valleys(tslice)

            self.x_model = np.arange(self.naxis2).astype(float)


            sset = bspline(valley_indices,everyn=2, nord=2)
            res, yfit = sset.fit(valley_indices, valley_depths, invvar)

            #x_model = np.arange(self.naxis2).astype(float)
            y_model = sset.value(self.x_model)[0]


            self.min_pkheight = 10000
            if self.channel.lower() == 'blue':
                logger.info(f"Setting min peak height to 1000 for blue channel")
                self.min_pkheight = 1000

            self.comb = tslice - y_model
        
            #self.orig_peaks, _ = find_peaks(self.comb,distance=2,height=100,threshold=None, prominence=500)
        except:
            self.min_pkheight = 1000
            self.comb = self.master_comb
            
            
        
        return self.comb
    
         
    def process_hdu_data(self, hdu_data: np.ndarray, hdu_header: dict, find_LUT=False) -> dict:
        """Processes data from a specific HDU array."""
        
        try:
            self.bspline_ssets = []

            self.hdr = hdu_header
            self.data = hdu_data.astype(float)
            #case sensitive when concerted into a dict for ray processing
            
            if not 'COLOR' in self.hdr:
                camname = self.hdr['CAM_NAME']
                self.channel = camname.split('_')[1].lower()
                self.bench = camname.split('_')[0][0]
                self.side = camname.split('_')[0][1]
            else:
                self.channel = self.hdr['COLOR'].lower()
                self.bench = self.hdr['BENCH']
                self.side  = self.hdr['SIDE']
                      
            self.naxis1 = self.hdr['NAXIS1']
            self.naxis2 = self.hdr['NAXIS2']
            
            self.benchside = f'{self.bench}{self.side}'
            
            #code which opens the trace LUT, and updates peaks and pkhts arrays to account for dead fibers
            with open(os.path.join(LUT_DIR, 'traceLUT.json'), 'r') as f:
                LUT = json.load(f)
                self.LUT = LUT    
        
            self.master_comb = np.array(LUT['combs'][self.channel.lower()][self.benchside])
            masterpeaks_dict = LUT["fib_pos"][self.channel.lower()][self.benchside]
            
            self.master_peaks = [int(pos) for pos in masterpeaks_dict.values()]
            

            #print(f'Processing {self.channel} channel, {self.bench} bench, {self.side} side')
            #finding the inital comb for the data we are trying to fit
            
            self.comb = self.find_comb(rownum=self.naxis1/2)
            
                
            if find_LUT:
                return
            
            #make sure peaks aren't too close to the edge
            #peaks[np.logical_and(peaks > 20, peaks < 2020)]
            
            #find the height value of the comb using the new peak locations
            #pkht = self.comb[peaks]
            
            #these quantities are for debugging the tracing process to generate QA plots, might not be needed later on
            #self.pkht = self.insert_dead_fibers(LUT, self.benchside, pkht)
            #self.orig_pkht = self.pkht
        
            #assert len(self.pkht) == len(self.master_peaks), "Length of peak heights does not match master peaks"
            
            offset, _ = cross_correlate_combs(self.comb, self.master_comb)
            
            if np.abs(offset) > self.offset_cutoff:
                #find a way to print this error to terminal still and the logger
                print(f"Offset of {offset} exceeds cutoff of {self.offset_cutoff}")
                #plt.plot(self.comb, color='blue')
                #plt.plot(self.master_comb, color='green')
                #plt.show()
                logger.error(f"Offset of {offset} exceeds cutoff of {self.offset_cutoff}")
                offset=0
                return 1
            
            #update the peaks to the master peaks
            self.updated_peaks = np.array(self.master_peaks) + offset

            #self.min_pkheight = 0.3 * np.median(pkht)
            
            self.nfibers  = len(self.updated_peaks)
            self.xmax     = self.naxis1-100

            ###Note to self: window was originall fitspace here, in principle should be the same thing
            #finding the number of windows along x we want for new tslice
            n_tracefit = np.floor((self.xmax-self.xmin)/self.window).astype(int)
            
            xtrace = self.xmin + self.window * np.arange(n_tracefit)
            
            tracearr = np.zeros(shape=(self.nfibers,n_tracefit))
            
            logger.info(f"Bench {self.bench}{self.side} - {self.channel}")
            logger.info(f"NFibers = {self.nfibers}")
            
            ######## Fit combs from the midpoint forward ########
            mid_index = int(n_tracefit / 2)
            tt = xtrace[mid_index:]
            for itrace, thisx in enumerate(tt):
                thiscomb = self.find_comb(thisx)

                if itrace == 0:
                    peaks = self.updated_peaks
                else:
                    peaks = tracearr[:,mid_index+itrace-1].astype(int)

                for ifiber, pk_guess in enumerate(peaks):
                    if ifiber >= self.nfibers:
                        logger.warning(f"ifiber {ifiber} exceeds nfibers {self.nfibers} for channel {self.channel} Bench {self.bench} side {self.side}, skipping")
                        continue
                    
                    #if the guess is too close to the edge, skip
                    ###Shouldn't this not be needed if we exclude peaks too close to the edge?
                    if pk_guess -2 < 0:
                        print('Peak guess too close condition hit')
                        continue
                    
                    #taking the weighted sum  
                    pk_centroid = \
                        np.nansum(np.multiply(thiscomb[pk_guess-2:pk_guess+3],pk_guess-2+np.arange(5))) \
                        / np.nansum(thiscomb[pk_guess-2:pk_guess+3])

                    #if the updated peak diverges too far from the peak guess then use the peak guess
                    if (np.abs(pk_centroid-pk_guess) < 1.5):
                        tracearr[ifiber,mid_index+itrace] = pk_centroid
                    else:
                        tracearr[ifiber,mid_index+itrace] = pk_guess


            ######### Now go back and fit from the midpoint backward ######
            for itrace, thisx in enumerate(reversed(xtrace[0:mid_index])):
                thiscomb = self.find_comb(thisx)

                if itrace == 0:
                    peaks = self.updated_peaks
                else:
                    peaks = tracearr[:,mid_index-itrace+1].astype(int)

                for ifiber, pk_guess in enumerate(peaks):
                    if ifiber >= self.nfibers:
                        logger.warning(f"ifiber {ifiber} exceeds nfibers {self.nfibers} for channel {self.channel} Bench {self.bench} side {self.side}, skipping")
                        continue
                    
                    #if the guess is too close to the edge, skip
                    ###Shouldn't this not be needed if we exclude peaks too close to the edge?
                    if pk_guess -2 < 0:
                        print('Peak guess too close condition hit')
                        continue
                    
                    #taking the weighted sum  
                    pk_centroid = \
                        np.nansum(np.multiply(thiscomb[pk_guess-2:pk_guess+3],pk_guess-2+np.arange(5))) \
                        / np.nansum(thiscomb[pk_guess-2:pk_guess+3])

                    #if the updated peak diverges too far from the peak guess then use the peak guess
                    if (np.abs(pk_centroid-pk_guess) < 1.5):
                        tracearr[ifiber,mid_index-itrace-1] = pk_centroid
                    else:
                        tracearr[ifiber,mid_index-itrace-1] = pk_guess


            #defines the coordinates of the trace along the x axis
            self.xtracefit = np.outer(np.ones(self.nfibers),xtrace)
            #defining the y (peak coord) of the trace for that window along xthe x axis for every fiber
            self.tracearr  = tracearr
            #defines the traces by fitting a spline along the x axis
            
            self.tset      = pydl.xy2traceset(self.xtracefit, self.tracearr, maxdev=0.5)
            
            x2          = np.outer(np.ones(self.nfibers),np.arange(self.naxis1))
            #interpolates the traces to give an x,y position for each fiber along the naxis
            
            self.traces = pydl.traceset2xy(self.tset,xpos=x2)[1]
            # Check if traces are generated
            # if self.traces is None or len(self.traces) == 0:
            #     logger.error(f"Traces not generated for channel {self.channel} Bench {self.bench} side {self.side}")
            #     result = {"status": "failed", "error": "Traces not generated", 'channel': self.channel, 'bench': self.bench, 'side': self.side}
            #     return result

        except Exception as e:
            traceback.print_exc()
            result = {"status": "failed", "error":str(e), 'channel': {self.channel}, 'bench': {self.bench}, 'side': {self.side}}
            logger.warning(result)
            return result
            
        result = {"status": "success"}
        return result
    
    def profileFit(self):
        
        ref = self.data[12,:]

        # Use a working copy of "data" so as not to overwrite that with normalized data
        data_work = np.copy(self.data) 
        for i in range(self.naxis2):
            if (i != 12):
                data_work[i,:] = self.data[i,:] - ref

        fiberimg = np.zeros(self.data.shape,dtype=int)   # Lists the fiber # of each pixel
        profimg  = np.zeros(self.data.shape,dtype=float) # Profile weighting function
        bpmask   = np.zeros(self.data.shape,dtype=bool)  # bad pixel mask
        
        for index, item in enumerate(self.traces):
            
            ytrace = item 

            # Generate a curved "y" image
            yy = np.outer(np.arange(self.naxis2),np.ones(self.naxis1)) \
                - np.outer(np.ones(self.naxis2),ytrace)

            # Normalize out the spectral shape of the lamp for profile fitting
            for i in range(self.naxis1):
                norm = np.nansum(data_work[np.where(np.abs(yy[:,i]) < 2.0),i])
                data_work[:,i] = data_work[:,i] / norm

            # Generate a mask of pixels that are
            # (a) within 4 pixels of the profile center for this fiber and
            # (b) not NaNs or Infs
            # Also generate an inverse variance array that is presently flat weighting

            infmask = np.ones(data_work.shape,dtype=bool)
            NaNmask = np.ones(data_work.shape,dtype=bool)
            badmask = np.ones(data_work.shape,dtype=bool)
            profmask = np.zeros(data_work.shape,dtype=bool)
            invvar = np.ones(data_work.shape,dtype=float)
            
            infmask[np.where(np.isinf(data_work))]  = False
            NaNmask[np.where(np.isnan(data_work))] = False
            badmask[np.where(data_work > 20)] = False
            badmask[np.where(data_work < -5)] = False
            ##this is where we ajust the width of the profile mask in pixels
            profmask[np.where(np.abs(yy) < 2)] = True

            inprof = np.where(infmask & profmask & NaNmask & badmask)

            # Fit the fiber spatial profile with a bspline
            
            sset,outmask = iterfit(yy[inprof],data_work[inprof],maxiter=6, \
                        invvar=invvar[inprof],kwargs_bspline={'bkspace':0.33})
            
            
            fiberimg[np.where(profmask == True)] = index#ifiber
            bpmask[np.where(infmask == False)]   = True
            profimg[inprof] = profimg[inprof] + sset.value(yy[inprof])[0]

            self.bspline_ssets.append(sset)
        
        self.fiberimg, self.profimg, self.bpmask = fiberimg, profimg, bpmask
        
        return (fiberimg, profimg, bpmask)
    
    def saveTraces(self, outfile='LLAMASTrace.pkl'):
        name = os.path.basename(self.fitsfile).replace('.fits', '_traces')
        self.traceloc = os.path.join(OUTPUT_DIR, name)
        os.makedirs(self.traceloc, exist_ok=True)
        outpath = os.path.join(self.traceloc, outfile)
        
            
        print(f'outpath: {outpath}')

        if ('.pkl' in outfile):
            with open(outpath,'wb') as fp:
               cloudpickle.dump(self, fp)

        if ('.h5' in outfile):
            with h5py.File(outpath, 'w') as f:
                # Stack all 2D data arrays along a new axis
                data_stack = np.stack([trace.data for trace in objlist], axis=0)
                f.create_dataset('data', data=data_stack)  

                # Save other attributes
                f.create_dataset('naxis1', data=[llama.naxis1 for llama in objlist])
                f.create_dataset('naxis2', data=[llama.naxis2 for llama in objlist])
                dt = h5py.string_dtype(encoding='utf-8')
                f.create_dataset('bench', data=[llama.bench for llama in objlist])
        return
    
    
@ray.remote
class TraceRay(TraceLlamas):
    
    def __init__(self, fitsfile: str) -> None:
        super().__init__(fitsfile)
        self.fitsfile = os.path.basename(fitsfile)
        print(f'fitsfile: {self.fitsfile}')
        return
    
    
    def process_hdu_data(self, hdu_data: np.ndarray, hdu_header: dict) -> dict:
        start_time = time.time()
        
        result = super().process_hdu_data(hdu_data, hdu_header)

    
        self.fiberimg, self.profimg, self.bpmask = super().profileFit()
        
        origfile = self.fitsfile.split('.fits')[0]
        color = self.channel.lower()
        print(f'color: {color}')
        self.outfile = f'{origfile}_{self.channel.lower()}_{self.bench}_{self.side}_traces.pkl'
        print(f'outfile: {self.outfile}')
        super().saveTraces(self.outfile)
        
        elapsed_time = time.time() - start_time
        return 
        if result["status"] != "success":
                return result

def run_ray_tracing(fitsfile: str) -> None:

    NUMBER_OF_CORES = multiprocessing.cpu_count() 
    # ray.init(ignore_reinit_error=True, num_cpus=NUMBER_OF_CORES)
    # Initialize Ray with logging config
    ray.shutdown()  # Clear any existing Ray instances
    ray.init(ignore_reinit_error=True, num_cpus=NUMBER_OF_CORES)
    
    print(f"\nStarting with {NUMBER_OF_CORES} cores available")
    print(f"Current CPU Usage: {psutil.cpu_percent(interval=1)}%")
    
    futures = []
    results = []    
    
    with fits.open(fitsfile) as hdul:
<<<<<<< HEAD
        hdus = [(hdu.data.astype(float), dict(hdu.header)) for hdu in hdul if hdu.data is not None]
=======
        hdus = [(hdu.data.astype(float), dict(hdu.header)) for hdu in hdul[1:] if hdu.data.astype(float) is not None]
>>>>>>> 2fa4c3f2
        
    hdu_processors = [TraceRay.remote(fitsfile) for _ in range(len(hdus))]
    print(f"\nProcessing {len(hdus)} HDUs with {NUMBER_OF_CORES} cores")
        
    #hdu_processor = TraceRay.remote(fitsfile)
        
    for index, ((hdu_data, hdu_header), processor) in enumerate(zip(hdus, hdu_processors)):
        future = processor.process_hdu_data.remote(hdu_data, hdu_header)
        futures.append(future)
    
    # Monitor processing
    total_jobs = len(futures)
    completed = 0
        
    # Monitor processing
    print("\nProcessing Status:")
    while futures:
        
        # Print current CPU usage every 5 seconds
        if completed % 5 == 0:
            print(f"CPU Usage: {psutil.cpu_percent(percpu=True)}%")
            print(f"Progress: {completed}/{total_jobs} jobs complete")
        
        
        done_id, futures = ray.wait(futures)
        result = ray.get(done_id[0])
        results.append(result)
        completed += 1
        
    print(f"\nAll {total_jobs} jobs complete")
    print(f"Final CPU Usage: {psutil.cpu_percent(percpu=True)}%")
    
    ray.shutdown()
    
    
    return
    
    
if __name__ == "__main__":  
    os.environ["RAY_RUNTIME_ENV_TEMPORARY_REFERENCE_EXPIRATION_S"] = "1200"
    parser = argparse.ArgumentParser(description='Process LLAMAS FITS files using Ray multiprocessing.')
    parser.add_argument('filename', type=str, help='Path to input FITS file')
    parser.add_argument('--mastercalib', action='store_true', help='Use master calibration')
    parser.add_argument('--channel', type=str, choices=['red', 'green', 'blue'], help='Specify the color channel to use')
    args = parser.parse_args()
      
    NUMBER_OF_CORES = multiprocessing.cpu_count() 
    # ray.init(ignore_reinit_error=True, num_cpus=NUMBER_OF_CORES)
    ray.shutdown()  # Clear any existing Ray instances
    ray.init(ignore_reinit_error=True, num_cpus=NUMBER_OF_CORES)
    
    print(f"\nStarting with {NUMBER_OF_CORES} cores available")
    print(f"Current CPU Usage: {psutil.cpu_percent(interval=1)}%")
    
    futures = []
    results = []    
    
    fitsfile = args.filename
    with fits.open(fitsfile) as hdul:
        hdus = [(hdu.data.astype(float), dict(hdu.header)) for hdu in hdul if hdu.data is not None and hdu.header['COLOR'].lower() == args.channel.lower()]
        
    hdu_processors = [TraceRay.remote(fitsfile) for _ in range(len(hdus))]
    print(f"\nProcessing {len(hdus)} HDUs with {NUMBER_OF_CORES} cores")
        
    #hdu_processor = TraceRay.remote(fitsfile)
        
    for index, ((hdu_data, hdu_header), processor) in enumerate(zip(hdus, hdu_processors)):
        future = processor.process_hdu_data.remote(hdu_data, hdu_header)
        futures.append(future)
    
    # Monitor processing
    total_jobs = len(futures)
    completed = 0
        
    # Monitor processing
    print("\nProcessing Status:")
    while futures:
        
        # Print current CPU usage every 5 seconds
        if completed % 5 == 0:
            print(f"CPU Usage: {psutil.cpu_percent(percpu=True)}%")
            print(f"Progress: {completed}/{total_jobs} jobs complete")
        
        
        done_id, futures = ray.wait(futures)
        result = ray.get(done_id[0])
        results.append(result)
        completed += 1
        
    print(f"\nAll {total_jobs} jobs complete")
    print(f"Final CPU Usage: {psutil.cpu_percent(percpu=True)}%")
    
    ray.shutdown()
    
    
    
    

    
        <|MERGE_RESOLUTION|>--- conflicted
+++ resolved
@@ -504,11 +504,7 @@
     results = []    
     
     with fits.open(fitsfile) as hdul:
-<<<<<<< HEAD
-        hdus = [(hdu.data.astype(float), dict(hdu.header)) for hdu in hdul if hdu.data is not None]
-=======
         hdus = [(hdu.data.astype(float), dict(hdu.header)) for hdu in hdul[1:] if hdu.data.astype(float) is not None]
->>>>>>> 2fa4c3f2
         
     hdu_processors = [TraceRay.remote(fitsfile) for _ in range(len(hdus))]
     print(f"\nProcessing {len(hdus)} HDUs with {NUMBER_OF_CORES} cores")
